--- conflicted
+++ resolved
@@ -1,10 +1,6 @@
 import fetch from "node-fetch";
 import path from "path";
 import { GenericContainer } from "./generic-container";
-<<<<<<< HEAD
-import { abortOnExistingImage, withBuildArg, withContext, withImageName, withImageTag } from "./options";
-=======
->>>>>>> ad673465
 import { Wait } from "./wait";
 
 describe("GenericContainer", () => {
@@ -166,12 +162,11 @@
 
   it("should build and start named container from a Dockerfile", async () => {
     const context = path.resolve(__dirname, "..", "docker");
-    const container = await GenericContainer.fromDockerfile(
-      withContext(context),
-      withImageName("testimage"),
-      withImageTag("testtag"),
-      abortOnExistingImage()
-    );
+    const container = await GenericContainer.fromDockerfile(context)
+      .withImageName("testimage")
+      .withImageTag("testtag")
+      .skipBuildOnExistingImage()
+      .build();
     expect(container.image).toBe("testimage");
     expect(container.tag).toBe("testtag");
   });
