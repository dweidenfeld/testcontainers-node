--- conflicted
+++ resolved
@@ -3,11 +3,8 @@
 import { Container } from "./container";
 import { ContainerState } from "./container-state";
 import {
-<<<<<<< HEAD
-=======
   BindMode,
   BindMount,
->>>>>>> 8b94ff8d
   BuildArgs,
   BuildContext,
   Command,
@@ -37,48 +34,22 @@
 import { HostPortWaitStrategy, WaitStrategy } from "./wait-strategy";
 
 export class GenericContainerBuilder {
-<<<<<<< HEAD
-  private factory: DockerClientFactory;
-  private uuid: Uuid;
-  private buildArgs: BuildArgs;
-  private imageName: string | null;
-  private imageTag: string | null;
-  private abortBuildOnExistingImage: boolean;
-
-  constructor(private context: BuildContext) {
-    this.factory = new DockerodeClientFactory();
-    this.uuid = new RandomUuid();
-    this.buildArgs = {};
-    this.imageName = null;
-    this.imageTag = null;
-    this.abortBuildOnExistingImage = false;
-  }
-
-  public withDockerClientFactory(factory: DockerClientFactory): GenericContainerBuilder {
-    this.factory = factory;
-    return this;
-  }
-
-  public withUuid(uuid: Uuid): GenericContainerBuilder {
-    this.uuid = uuid;
-    return this;
-  }
-=======
   private buildArgs: BuildArgs = {};
+  private imageName: string | null = null;
+  private imageTag: string | null = null;
+  private abortBuildOnExistingImage: boolean = false;
 
   constructor(
     private readonly context: BuildContext,
     private readonly uuid: Uuid = new RandomUuid(),
     private readonly dockerClientFactory: DockerClientFactory = new DockerodeClientFactory()
   ) {}
->>>>>>> 8b94ff8d
 
   public withBuildArg(key: string, value: string): GenericContainerBuilder {
     this.buildArgs[key] = value;
     return this;
   }
 
-<<<<<<< HEAD
   public withImageName(name: string): GenericContainerBuilder {
     this.imageName = name;
     return this;
@@ -97,18 +68,10 @@
   public async build(): Promise<GenericContainer> {
     const image = this.imageName || this.uuid.nextUuid();
     const tag = this.imageTag || this.uuid.nextUuid();
-    const repoTag = new RepoTag(image, tag);
-    const dockerClient = this.factory.getClient();
-    await dockerClient.buildImage(repoTag, this.context, this.buildArgs, this.abortBuildOnExistingImage);
-=======
-  public async build(): Promise<GenericContainer> {
-    const image = this.uuid.nextUuid();
-    const tag = this.uuid.nextUuid();
 
     const repoTag = new RepoTag(image, tag);
     const dockerClient = this.dockerClientFactory.getClient();
-    await dockerClient.buildImage(repoTag, this.context, this.buildArgs);
->>>>>>> 8b94ff8d
+    await dockerClient.buildImage(repoTag, this.context, this.buildArgs, this.abortBuildOnExistingImage);
     const container = new GenericContainer(image, tag);
 
     if (!(await container.hasRepoTagLocally())) {
