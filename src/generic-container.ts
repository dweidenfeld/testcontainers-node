import { Duration, TemporalUnit } from "node-duration";
import { BoundPorts } from "./bound-ports";
import { Container } from "./container";
import { ContainerState } from "./container-state";
import { Command, DockerClient, Env, EnvKey, EnvValue, ExecResult } from "./docker-client";
import { DockerClientFactory, DockerodeClientFactory, Host } from "./docker-client-factory";
import log from "./logger";
import { Options, WithArgument } from "./options";
import { Port } from "./port";
import { PortBinder } from "./port-binder";
import { HostPortCheck, InternalPortCheck } from "./port-check";
import { Image, RepoTag, Tag } from "./repo-tag";
import { StartedTestContainer, StoppedTestContainer, TestContainer } from "./test-container";
import { RandomUuid, Uuid } from "./uuid";
import { HostPortWaitStrategy, WaitStrategy } from "./wait-strategy";

export class GenericContainer implements TestContainer {
<<<<<<< HEAD
  public static async fromDockerfile(
    context: BuildContext,
    uuid: Uuid = new RandomUuid(),
    dockerClientFactory: DockerClientFactory = new DockerodeClientFactory(),
    buildParameters: {} = {},
    imageName?: string,
    tagName?: string,
    abortOnExistingImage: boolean = false
  ): Promise<GenericContainer> {
    let image = uuid.nextUuid();
    if (imageName) {
      image = imageName;
    }
    let tag = uuid.nextUuid();
    if (tagName) {
      tag = tagName;
    }
    const repoTag = new RepoTag(image, tag);
    const dockerClient = dockerClientFactory.getClient();
    await dockerClient.buildImage(repoTag, context, buildParameters, abortOnExistingImage);
=======
  public static async fromDockerfile(...options: WithArgument[]): Promise<GenericContainer> {
    let opts: Options = {
      uuid: new RandomUuid(),
      dockerClientFactory: new DockerodeClientFactory() as DockerClientFactory,
      buildArgs: {}
    } as Options;
    for (const opt of options) {
      opts = opt(opts);
    }

    const image = opts.uuid.nextUuid();
    const tag = opts.uuid.nextUuid();
    const repoTag = new RepoTag(image, tag);
    const dockerClient = opts.dockerClientFactory.getClient();
    await dockerClient.buildImage(repoTag, opts);
>>>>>>> a58bf17d
    const container = new GenericContainer(image, tag);

    // tslint:disable-next-line
    if (!(await container.hasRepoTagLocally())) {
      throw new Error("Failed to build image");
    }

    return Promise.resolve(container);
  }

  private readonly repoTag: RepoTag;
  private readonly dockerClient: DockerClient;

  private env: Env = {};
  private ports: Port[] = [];
  private cmd: Command[] = [];
  private waitStrategy?: WaitStrategy;
  private startupTimeout: Duration = new Duration(60_000, TemporalUnit.MILLISECONDS);

  constructor(
    readonly image: Image,
    readonly tag: Tag = "latest",
    readonly dockerClientFactory: DockerClientFactory = new DockerodeClientFactory()
  ) {
    this.repoTag = new RepoTag(image, tag);
    this.dockerClient = dockerClientFactory.getClient();
  }

  public async start(): Promise<StartedTestContainer> {
    if (!(await this.hasRepoTagLocally())) {
      await this.dockerClient.pull(this.repoTag);
    }

    const boundPorts = await new PortBinder().bind(this.ports);
    const container = await this.dockerClient.create(this.repoTag, this.env, boundPorts, this.cmd);
    await this.dockerClient.start(container);
    const inspectResult = await container.inspect();
    const containerState = new ContainerState(inspectResult);
    await this.waitForContainer(container, containerState, boundPorts);

    return new StartedGenericContainer(container, this.dockerClient.getHost(), boundPorts, this.dockerClient);
  }

  public withCmd(cmd: Command[]) {
    this.cmd = cmd;
    return this;
  }

  public withEnv(key: EnvKey, value: EnvValue): TestContainer {
    this.env[key] = value;
    return this;
  }

  public withExposedPorts(...ports: Port[]): TestContainer {
    this.ports = ports;
    return this;
  }

  public withStartupTimeout(startupTimeout: Duration): TestContainer {
    this.startupTimeout = startupTimeout;
    return this;
  }

  public withWaitStrategy(waitStrategy: WaitStrategy): TestContainer {
    this.waitStrategy = waitStrategy;
    return this;
  }

  private async hasRepoTagLocally(): Promise<boolean> {
    const repoTags = await this.dockerClient.fetchRepoTags();
    return repoTags.some(repoTag => repoTag.equals(this.repoTag));
  }

  private async waitForContainer(
    container: Container,
    containerState: ContainerState,
    boundPorts: BoundPorts
  ): Promise<void> {
    log.debug("Starting container health checks");
    const waitStrategy = this.getWaitStrategy(container);
    await waitStrategy.withStartupTimeout(this.startupTimeout).waitUntilReady(container, containerState, boundPorts);
    log.debug("Container health checks complete");
  }

  private getWaitStrategy(container: Container): WaitStrategy {
    if (this.waitStrategy) {
      return this.waitStrategy;
    }
    const hostPortCheck = new HostPortCheck(this.dockerClient.getHost());
    const internalPortCheck = new InternalPortCheck(container, this.dockerClient);
    return new HostPortWaitStrategy(this.dockerClient, hostPortCheck, internalPortCheck);
  }
}

class StartedGenericContainer implements StartedTestContainer {
  constructor(
    private readonly container: Container,
    private readonly host: Host,
    private readonly boundPorts: BoundPorts,
    private readonly dockerClient: DockerClient
  ) {}

  public async stop(): Promise<StoppedTestContainer> {
    await this.container.stop();
    await this.container.remove();
    return new StoppedGenericContainer();
  }

  public getContainerIpAddress(): Host {
    return this.host;
  }

  public getMappedPort(port: Port): Port {
    return this.boundPorts.getBinding(port);
  }

  public exec(command: Command[]): Promise<ExecResult> {
    return this.dockerClient.exec(this.container, command);
  }
}

class StoppedGenericContainer implements StoppedTestContainer {}<|MERGE_RESOLUTION|>--- conflicted
+++ resolved
@@ -15,28 +15,6 @@
 import { HostPortWaitStrategy, WaitStrategy } from "./wait-strategy";
 
 export class GenericContainer implements TestContainer {
-<<<<<<< HEAD
-  public static async fromDockerfile(
-    context: BuildContext,
-    uuid: Uuid = new RandomUuid(),
-    dockerClientFactory: DockerClientFactory = new DockerodeClientFactory(),
-    buildParameters: {} = {},
-    imageName?: string,
-    tagName?: string,
-    abortOnExistingImage: boolean = false
-  ): Promise<GenericContainer> {
-    let image = uuid.nextUuid();
-    if (imageName) {
-      image = imageName;
-    }
-    let tag = uuid.nextUuid();
-    if (tagName) {
-      tag = tagName;
-    }
-    const repoTag = new RepoTag(image, tag);
-    const dockerClient = dockerClientFactory.getClient();
-    await dockerClient.buildImage(repoTag, context, buildParameters, abortOnExistingImage);
-=======
   public static async fromDockerfile(...options: WithArgument[]): Promise<GenericContainer> {
     let opts: Options = {
       uuid: new RandomUuid(),
@@ -52,7 +30,6 @@
     const repoTag = new RepoTag(image, tag);
     const dockerClient = opts.dockerClientFactory.getClient();
     await dockerClient.buildImage(repoTag, opts);
->>>>>>> a58bf17d
     const container = new GenericContainer(image, tag);
 
     // tslint:disable-next-line
