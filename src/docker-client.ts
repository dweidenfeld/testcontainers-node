--- conflicted
+++ resolved
@@ -22,11 +22,7 @@
 export type TmpFs = { [dir in Dir]: Dir };
 
 export type BuildContext = string;
-<<<<<<< HEAD
-export type BuildArgs = { [key: string]: string };
-=======
 export type BuildArgs = { [key in EnvKey]: EnvValue };
->>>>>>> 8b94ff8d
 
 export type StreamOutput = string;
 export type ExecResult = { output: StreamOutput; exitCode: ExitCode };
@@ -55,16 +51,12 @@
   create(options: CreateOptions): Promise<Container>;
   start(container: Container): Promise<void>;
   exec(container: Container, command: Command[]): Promise<ExecResult>;
-<<<<<<< HEAD
   buildImage(
     repoTag: RepoTag,
     context: BuildContext,
     buildArgs: BuildArgs,
     abortBuildOnExistingImage: boolean
   ): Promise<void>;
-=======
-  buildImage(repoTag: RepoTag, context: BuildContext, buildArgs: BuildArgs): Promise<void>;
->>>>>>> 8b94ff8d
   fetchRepoTags(): Promise<RepoTag[]>;
   getHost(): Host;
 }
@@ -116,16 +108,12 @@
     return { output, exitCode };
   }
 
-<<<<<<< HEAD
   public async buildImage(
     repoTag: RepoTag,
     context: BuildContext,
     buildArgs: BuildArgs,
     abortBuildOnExistingImage: boolean
   ): Promise<void> {
-=======
-  public async buildImage(repoTag: RepoTag, context: BuildContext, buildArgs: BuildArgs): Promise<void> {
->>>>>>> 8b94ff8d
     log.info(`Building image '${repoTag.toString()}' with context '${context}'`);
 
     if (abortBuildOnExistingImage) {
