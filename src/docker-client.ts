import Dockerode, { PortMap as DockerodePortBindings } from "dockerode";
import streamToArray from "stream-to-array";
import tar from "tar-fs";
import { BoundPorts } from "./bound-ports";
import { Container, DockerodeContainer } from "./container";
import { Host } from "./docker-client-factory";
import log from "./logger";
import { PortString } from "./port";
import { RepoTag } from "./repo-tag";

export type Command = string;
export type ExitCode = number;

export type EnvKey = string;
export type EnvValue = string;
export type Env = { [key in EnvKey]: EnvValue };
type DockerodeEnvironment = string[];

export type TmpFs = { [dir: string]: string };

export type BuildContext = string;
export type BuildArgs = { [key: string]: string };

export type StreamOutput = string;
export type ExecResult = { output: StreamOutput; exitCode: ExitCode };
type DockerodeExposedPorts = { [port in PortString]: {} };

type CreateOptions = {
  repoTag: RepoTag;
  env: Env;
  cmd: Command[];
  tmpFs: TmpFs;
  boundPorts: BoundPorts;
};

export interface DockerClient {
  pull(repoTag: RepoTag): Promise<void>;
  create(options: CreateOptions): Promise<Container>;
  start(container: Container): Promise<void>;
  exec(container: Container, command: Command[]): Promise<ExecResult>;
  buildImage(repoTag: RepoTag, context: BuildContext, buildArgs: BuildArgs): Promise<void>;
  fetchRepoTags(): Promise<RepoTag[]>;
  getHost(): Host;
}

export class DockerodeClient implements DockerClient {
  constructor(private readonly host: Host, private readonly dockerode: Dockerode) {}

  public async pull(repoTag: RepoTag): Promise<void> {
    log.info(`Pulling image: ${repoTag}`);
    const stream = await this.dockerode.pull(repoTag.toString(), {});
    await streamToArray(stream);
  }

  public async create(options: CreateOptions): Promise<Container> {
    log.info(`Creating container for image: ${options.repoTag}`);

    const dockerodeContainer = await this.dockerode.createContainer({
      Image: options.repoTag.toString(),
      Env: this.getEnv(options.env),
      ExposedPorts: this.getExposedPorts(options.boundPorts),
      Cmd: options.cmd,
      HostConfig: {
        PortBindings: this.getPortBindings(options.boundPorts),
        Tmpfs: options.tmpFs
      }
    });

    return new DockerodeContainer(dockerodeContainer);
  }

  public start(container: Container): Promise<void> {
    log.info(`Starting container with ID: ${container.getId()}`);
    return container.start();
  }

  public async exec(container: Container, command: Command[]): Promise<ExecResult> {
    const exec = await container.exec({
      cmd: command,
      attachStdout: true,
      attachStderr: true
    });

    const stream = await exec.start();
    const output = Buffer.concat(await streamToArray(stream)).toString();
    const { exitCode } = await exec.inspect();

    return { output, exitCode };
  }

  public async buildImage(repoTag: RepoTag, context: BuildContext, buildArgs: BuildArgs): Promise<void> {
    log.info(`Building image '${repoTag.toString()}' with context '${context}'`);

<<<<<<< HEAD
    if (options.abortOnExistingImage) {
      const image: Dockerode.Image = this.dockerode.getImage(repoTag.toString());
      if (!!image.id) {
        return Promise.resolve();
      }
    }

    const tarStream = tar.pack(options.context);
=======
    const tarStream = tar.pack(context);
>>>>>>> ad673465
    const stream = await this.dockerode.buildImage(tarStream, {
      buildargs: buildArgs,
      t: repoTag.toString()
    });
    await streamToArray(stream);
  }

  public async fetchRepoTags(): Promise<RepoTag[]> {
    const images = await this.dockerode.listImages();

    return images.reduce((repoTags: RepoTag[], image) => {
      if (this.isDanglingImage(image)) {
        return repoTags;
      }
      const imageRepoTags = image.RepoTags.map(imageRepoTag => {
        const [imageName, tag] = imageRepoTag.split(":");
        return new RepoTag(imageName, tag);
      });
      return [...repoTags, ...imageRepoTags];
    }, []);
  }

  public getHost(): Host {
    return this.host;
  }

  private isDanglingImage(image: Dockerode.ImageInfo) {
    return image.RepoTags === null;
  }

  private getEnv(env: Env): DockerodeEnvironment {
    return Object.entries(env).reduce(
      (dockerodeEnvironment, [key, value]) => {
        return [...dockerodeEnvironment, `${key}=${value}`];
      },
      [] as DockerodeEnvironment
    );
  }

  private getExposedPorts(boundPorts: BoundPorts): DockerodeExposedPorts {
    const dockerodeExposedPorts: DockerodeExposedPorts = {};
    for (const [internalPort] of boundPorts.iterator()) {
      dockerodeExposedPorts[internalPort.toString()] = {};
    }
    return dockerodeExposedPorts;
  }

  private getPortBindings(boundPorts: BoundPorts): DockerodePortBindings {
    const dockerodePortBindings: DockerodePortBindings = {};
    for (const [internalPort, hostPort] of boundPorts.iterator()) {
      dockerodePortBindings[internalPort.toString()] = [{ HostPort: hostPort.toString() }];
    }
    return dockerodePortBindings;
  }
}<|MERGE_RESOLUTION|>--- conflicted
+++ resolved
@@ -38,7 +38,12 @@
   create(options: CreateOptions): Promise<Container>;
   start(container: Container): Promise<void>;
   exec(container: Container, command: Command[]): Promise<ExecResult>;
-  buildImage(repoTag: RepoTag, context: BuildContext, buildArgs: BuildArgs): Promise<void>;
+  buildImage(
+    repoTag: RepoTag,
+    context: BuildContext,
+    buildArgs: BuildArgs,
+    abortBuildOnExistingImage: boolean
+  ): Promise<void>;
   fetchRepoTags(): Promise<RepoTag[]>;
   getHost(): Host;
 }
@@ -88,21 +93,22 @@
     return { output, exitCode };
   }
 
-  public async buildImage(repoTag: RepoTag, context: BuildContext, buildArgs: BuildArgs): Promise<void> {
+  public async buildImage(
+    repoTag: RepoTag,
+    context: BuildContext,
+    buildArgs: BuildArgs,
+    abortBuildOnExistingImage: boolean
+  ): Promise<void> {
     log.info(`Building image '${repoTag.toString()}' with context '${context}'`);
 
-<<<<<<< HEAD
-    if (options.abortOnExistingImage) {
+    if (abortBuildOnExistingImage) {
       const image: Dockerode.Image = this.dockerode.getImage(repoTag.toString());
       if (!!image.id) {
         return Promise.resolve();
       }
     }
 
-    const tarStream = tar.pack(options.context);
-=======
     const tarStream = tar.pack(context);
->>>>>>> ad673465
     const stream = await this.dockerode.buildImage(tarStream, {
       buildargs: buildArgs,
       t: repoTag.toString()
