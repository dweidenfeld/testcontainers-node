--- conflicted
+++ resolved
@@ -28,16 +28,7 @@
   create(repoTag: RepoTag, env: Env, boundPorts: BoundPorts, cmd: Command[]): Promise<Container>;
   start(container: Container): Promise<void>;
   exec(container: Container, command: Command[]): Promise<ExecResult>;
-<<<<<<< HEAD
-  buildImage(
-    repoTag: RepoTag,
-    context: BuildContext,
-    buildParameters: {},
-    abortOnExistingImage: boolean
-  ): Promise<void>;
-=======
   buildImage(repoTag: RepoTag, options: Options): Promise<void>;
->>>>>>> 9426c279
   fetchRepoTags(): Promise<RepoTag[]>;
   getHost(): Host;
 }
@@ -86,34 +77,21 @@
     return { output, exitCode };
   }
 
-<<<<<<< HEAD
-  public async buildImage(
-    repoTag: RepoTag,
-    context: BuildContext,
-    buildParameters: {},
-    abortOnExistingImage: boolean
-  ): Promise<void> {
-    log.info(`Building image '${repoTag.toString()}' with context '${context}'`);
+  public async buildImage(repoTag: RepoTag, options: Options): Promise<void> {
+    log.info(`Building image '${repoTag.toString()}' with context '${options.context}'`);
 
-    if (abortOnExistingImage) {
+    if (options.abortOnExistingImage) {
       const image: Dockerode.Image = this.dockerode.getImage(repoTag.toString());
       if (!!image.id) {
         return Promise.resolve();
       }
     }
 
-    const tarStream = tar.pack(context);
-    const stream = await this.dockerode.buildImage(tarStream, { ...buildParameters, t: repoTag.toString() });
-=======
-  public async buildImage(repoTag: RepoTag, options: Options): Promise<void> {
-    log.info(`Building image '${repoTag.toString()}' with context '${options.context}'`);
-
     const tarStream = tar.pack(options.context);
     const stream = await this.dockerode.buildImage(tarStream, {
       buildargs: options.buildArgs,
       t: repoTag.toString()
     });
->>>>>>> 9426c279
     await streamToArray(stream);
   }
 
