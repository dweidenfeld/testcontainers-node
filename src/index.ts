--- conflicted
+++ resolved
@@ -1,20 +1,3 @@
-<<<<<<< HEAD
-export { GenericContainer } from "./generic-container";
-export { StartedTestContainer, StoppedTestContainer, TestContainer } from "./test-container";
-export { Wait } from "./wait";
-export {
-  abortOnExistingImage,
-  Options,
-  WithArgument,
-  withBuildArg,
-  withContext,
-  withDockerClientFactory,
-  withImageName,
-  withImageTag,
-  withUuid
-} from "./options";
-=======
 export { GenericContainer, GenericContainerBuilder } from "./generic-container";
 export { TestContainer, StartedTestContainer, StoppedTestContainer } from "./test-container";
-export { Wait } from "./wait";
->>>>>>> ad673465
+export { Wait } from "./wait";