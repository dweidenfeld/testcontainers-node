--- conflicted
+++ resolved
@@ -51,18 +51,7 @@
 const path = require("path");
 const { GenericContainer } = require("testcontainers");
 
-<<<<<<< HEAD
-(async () => {
-  const buildContext = path.resolve(__dirname, "my-dir");
-  
-  const container = await GenericContainer.fromDockerfile(buildContext).build();
-  
-  const startedContainer = await container
-    .withExposedPorts(8080)
-    .start();
-=======
 const buildContext = path.resolve(__dirname, "dir-containing-dockerfile");
->>>>>>> 8b94ff8d
 
 const container = await GenericContainer.fromDockerfile(buildContext)
   .withBuildArg("ARG_KEY", "ARG_VALUE")
