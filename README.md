# Testcontainers

> Testcontainers is a NodeJS library that supports tests, providing lightweight, throwaway instances of common databases, Selenium web browsers, or anything else that can run in a Docker container.

[![Build Status](https://travis-ci.org/testcontainers/testcontainers-node.svg?branch=master)](https://travis-ci.org/testcontainers/testcontainers-node)
[![npm version](https://badge.fury.io/js/testcontainers.svg)](https://www.npmjs.com/package/testcontainers)
[![npm version](https://img.shields.io/npm/dt/testcontainers.svg)](https://www.npmjs.com/package/testcontainers)

## Install

```bash
npm i -D testcontainers
```

## Usage

Run your app with the `DEBUG=testcontainers` environment variable set to see debug output.

The following environment variables are supported:

| Key | Example value | Behaviour |
| --- | --- | --- |
| `DOCKER_HOST` | `tcp://docker:2375` | Override the Docker host, useful for DIND in CI environments |


## Examples

Using a pre-built Docker image:

```javascript
const redis = require("async-redis");
const { GenericContainer } = require("testcontainers");

(async () => {
  const container = await new GenericContainer("redis")
    .withExposedPorts(6379)
    .start();
  
  const redisClient = redis.createClient(
    container.getMappedPort(6379),
    container.getContainerIpAddress(),
  );
  await redisClient.quit();

  await container.stop();
})();
```

Building and using your own Docker image:

```javascript
const path = require("path");
const { GenericContainer } = require("testcontainers");

(async () => {
  const buildContext = path.resolve(__dirname, "my-dir");
  
  const container = await GenericContainer.fromDockerfile(buildContext).build();
  
  const startedContainer = await container
    .withExposedPorts(8080)
    .start();

  await startedContainer.stop();
})();
```

<<<<<<< HEAD
Passing arguments to your own Docker image:
```javascript
const path = require("path");
const { GenericContainer } = require("testcontainers");

(async () => {
  const buildContext = path.resolve(__dirname, "my-dir");
  
  const container = await GenericContainer
      .fromDockerfile(buildContext)
      .withBuildArg("SOME_ARG", "some value")
      .build();
  
  const startedContainer = await container
    .withExposedPorts(8080)
    .start();

  await startedContainer.stop();
})();
```

Execute commands inside a running container:

```javascript
const { GenericContainer } = require("testcontainers");

const container = await new GenericContainer("alpine")
  .start();

const { output, exitCode } = await container.exec(["echo", "hello", "world"]);
```
=======
Execute commands inside a running container:

```javascript
const { GenericContainer } = require("testcontainers");

const container = await new GenericContainer("alpine")
  .start();

const { output, exitCode } = await container.exec(["echo", "hello", "world"]);
```

Creating a container with a `tmpfs` mount:

 ```javascript
const { GenericContainer } = require("testcontainers");

const container = await new GenericContainer("postgres")
  .withExposedPorts(5432)
  .withTmpFs({ "/temp_pgdata": "rw,noexec,nosuid,size=65536k" })
  .start();
 ```

Testcontainers will wait 10 seconds for a container to stop, to override:

```javascript
const { GenericContainer } = require("testcontainers");
const { Duration, TemporalUnit } = require("node-duration");

const container = await new GenericContainer("postgres")
  .withExposedPorts(5432)
  .start();

await container.stop({ 
  timeout: new Duration(10, TemporalUnit.SECONDS) 
})
 ```

Testcontainers will remove associated volumes created
by the container when stopped, to override:

 ```javascript
const { GenericContainer } = require("testcontainers");

const container = await new GenericContainer("postgres")
  .withExposedPorts(5432)
  .start();

await container.stop({ 
  removeVolumes: false
})
 ```
>>>>>>> d3fd0bb2

Creating a container with a `tmpfs` mount:

 ```javascript
const { GenericContainer } = require("testcontainers");

const container = await new GenericContainer("postgres")
  .withExposedPorts(5432)
  .withTmpFs({ "/temp_pgdata": "rw,noexec,nosuid,size=65536k" })
  .start();
 ```

Testcontainers will wait 10 seconds for a container to stop, to override:

```javascript
const { GenericContainer } = require("testcontainers");
const { Duration, TemporalUnit } = require("node-duration");

const container = await new GenericContainer("postgres")
  .withExposedPorts(5432)
  .start();

await container.stop({ 
  timeout: new Duration(10, TemporalUnit.SECONDS) 
})
 ```

Testcontainers will remove associated volumes created
by the container when stopped, to override:

 ```javascript
const { GenericContainer } = require("testcontainers");

const container = await new GenericContainer("postgres")
  .withExposedPorts(5432)
  .start();

await container.stop({ 
  removeVolumes: false
})
 ```

## Wait Strategies

Ordinarily Testcontainers will wait for up to 60 seconds for the container's mapped network ports to start listening. 
If the default 60s timeout is not sufficient, it can be altered with the `withStartupTimeout()` method:

```javascript
const { GenericContainer } = require("testcontainers");
const { Duration, TemporalUnit } = require("node-duration");

const container = await new GenericContainer("redis")
  .withExposedPorts(6379)
  .withStartupTimeout(new Duration(100, TemporalUnit.SECONDS))
  .start();
```

### Log output Wait Strategy

In some situations a container's log output is a simple way to determine if it is ready or not. For example, we can 
wait for a `Ready` message in the container's logs as follows:

```javascript
const { GenericContainer, Wait } = require("testcontainers");
const { Duration, TemporalUnit } = require("node-duration");

const container = await new GenericContainer("redis")
  .withExposedPorts(6379)
  .withWaitStrategy(Wait.forLogMessage("Ready to accept connections"))
  .start();
```<|MERGE_RESOLUTION|>--- conflicted
+++ resolved
@@ -65,7 +65,6 @@
 })();
 ```
 
-<<<<<<< HEAD
 Passing arguments to your own Docker image:
 ```javascript
 const path = require("path");
@@ -97,17 +96,6 @@
 
 const { output, exitCode } = await container.exec(["echo", "hello", "world"]);
 ```
-=======
-Execute commands inside a running container:
-
-```javascript
-const { GenericContainer } = require("testcontainers");
-
-const container = await new GenericContainer("alpine")
-  .start();
-
-const { output, exitCode } = await container.exec(["echo", "hello", "world"]);
-```
 
 Creating a container with a `tmpfs` mount:
 
@@ -149,7 +137,17 @@
   removeVolumes: false
 })
  ```
->>>>>>> d3fd0bb2
+
+Execute commands inside a running container:
+
+```javascript
+const { GenericContainer } = require("testcontainers");
+
+const container = await new GenericContainer("alpine")
+  .start();
+
+const { output, exitCode } = await container.exec(["echo", "hello", "world"]);
+```
 
 Creating a container with a `tmpfs` mount:
 
